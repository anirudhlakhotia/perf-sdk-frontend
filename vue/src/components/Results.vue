--- conflicted
+++ resolved
@@ -231,12 +231,7 @@
   watch: {
     input: {
       handler(newInput, oldInput) {
-<<<<<<< HEAD
-        console.info("Input changed in Results component");
         if (newInput) {
-=======
-        if (newInput && (!oldInput || newInput.runId !== oldInput.runId)) {
->>>>>>> fb4bc53f
           // Clear previous results first
           this.results = undefined;
           this.errors = undefined;
@@ -249,7 +244,6 @@
           }
         }
       },
-<<<<<<< HEAD
       deep: true,
       immediate: true
     },
@@ -268,14 +262,6 @@
       deep: true,
       immediate: true
     }
-=======
-      deep: true
-    }
-  },
-  beforeMount() {
-    this.results = undefined;
-    this.errors = undefined;
->>>>>>> fb4bc53f
   }
 }
 </script>
