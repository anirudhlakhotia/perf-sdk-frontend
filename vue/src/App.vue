<template>
  <div class="app">
    <main class="main-layout">
      <!-- Collapsible Navigation Sidebar -->
      <aside class="nav-sidebar" :class="{ collapsed: isNavCollapsed }">
        <div class="sidebar-header">
          <!-- Explorer has bugs so is being (temporarily?) disabled -->
          <router-link to="/" class="navbar-brand" v-if="!isNavCollapsed">
            <span class="logo-text">SDK</span>
            <span class="logo-separator">/</span>
            <span class="logo-subtext">Performance</span>
          </router-link>
          <button class="collapse-btn" @click="toggleNav">
            <span class="material-symbols-outlined">
              {{ isNavCollapsed ? 'menu' : 'menu_open' }}
            </span>
          </button>
        </div>

        <!-- SDK Categories -->
        <div class="sdk-groups">
            <div class="sdk-list">
              <router-link 
                v-for="item in sdkGroups" 
                :key="item.path" 
                :to="item.path" 
                class="nav-link" 
                :class="{ 
                  active: currentPath.startsWith(item.path), 
                  'nav-collapsed': isNavCollapsed 
                }"
              >
                <svg v-if="item.svgPath" 
                     xmlns="http://www.w3.org/2000/svg" 
                     :viewBox="item.viewBox" 
                     class="lang-icon">
                  <path :d="item.svgPath" 
                        :fill="currentPath === item.path ? '#2563eb' : (item.fill || '#64748b')"
                        :fill-opacity="item.fillOpacity || 1"
                        :fill-rule="item.fillRule || 'nonzero'" />
                </svg>
                <span class="sdk-name" v-if="!isNavCollapsed">{{ item.name }}</span>
              </router-link>
            </div>
          </div>

        <!-- Action Links -->
        <div class="sidebar-actions">
          <router-link to="/versus" class="action-button">
            <span class="material-symbols-outlined">bolt</span>
            <span v-if="!isNavCollapsed">Versus</span>
          </router-link>
          <router-link to="/situationalRuns" class="action-button">
            <span class="material-symbols-outlined">monitoring</span>
            <span v-if="!isNavCollapsed">Situational</span>
          </router-link>
        </div>
      </aside>

      <!-- Main Content Area -->
      <div class="content-area">
        <!-- Charts Grid -->
        <div class="charts-container">
          <div class="charts-grid">
            <router-view v-slot="{ Component }">
<<<<<<< HEAD
              <keep-alive :max="10">
=======
              <keep-alive>
>>>>>>> 04179ef4
                <component 
                  :is="Component"
                  :operation-type="selectedOperation"
                />
              </keep-alive>
            </router-view>
          </div>
        </div>


      </div>
    </main>
  </div>
</template>

<script setup>
import { ref, computed, watch, onMounted } from 'vue'
import { useRouter } from 'vue-router'

const router = useRouter()

const isNavCollapsed = ref(true)

const toggleNav = () => {
  const newState = !isNavCollapsed.value
  isNavCollapsed.value = newState
  if (typeof localStorage !== 'undefined') {
    localStorage.setItem('navState', JSON.stringify(newState))
  }
  console.log('Nav state toggled:', newState) // For debugging
}

const sdkGroups = [
      { 
        name: 'Java', 
        path: '/java',
        viewBox: '0 0 21 28',
        svgPath: 'M13.266 1s2.718 2.703-2.578 6.857c-3.285 2.578-2.069 4.3-.902 5.951.343.485.68.963.9 1.456-2.48-2.223-4.298-4.18-3.078-6.002.596-.89 1.543-1.626 2.501-2.372 1.922-1.495 3.889-3.026 3.157-5.89zm-1.403 12.431c1.263 1.445-.331 2.744-.331 2.744s3.204-1.644 1.733-3.703a46.915 46.915 0 00-.175-.242c-1.278-1.764-2.008-2.772 3.452-5.92 0 0-8.956 2.223-4.679 7.122zm-4.65 7.678s-.998.577.713.772c2.073.236 3.133.202 5.417-.227 0 0 .601.374 1.44.698-5.122 2.18-11.592-.127-7.57-1.244zm-.625-2.847s-1.121.825.591 1.001c2.215.227 3.964.246 6.99-.333 0 0 .419.422 1.076.652-6.191 1.8-13.088.142-8.657-1.32zm11.235 6.028c1.554-.468.815-1.075.815-1.075 2.708 1.215-5.885 3.655-16.326 1.972-3.83-.617 1.842-2.77 2.88-2.044 0 0-.328-.022-.902.101-.55.118-2.3.678-1.368 1.082 2.597 1.122 11.945.854 14.9-.036zM6.01 16.845c-3.07-.409 1.684-1.531 1.684-1.531s-1.847-.124-4.117.967c-2.686 1.29 6.641 1.879 11.47.616.503-.34 1.196-.636 1.196-.636s-1.975.351-3.943.516c-2.409.2-4.993.24-6.29.067zM17.28 15.41c1.584-.328 3.854 2.108-1.055 4.642-.02.055-.084.115-.096.127l-.002.001c6.555-1.712 4.145-6.036 1.011-4.941a.89.89 0 00-.419.321s.174-.07.561-.15zm3.017 9.127c-.172 2.216-7.408 2.681-12.118 2.382-3.096-.198-3.699-.694-3.699-.694 2.941.483 7.902.57 11.923-.182 3.564-.666 3.893-1.506 3.893-1.506z',
        fillRule: 'evenodd'
      },
      { 
        name: 'Kotlin', 
        path: '/kotlin',
        view: '0 0 24 24',
        svgPath: 'M20 21H0V1h20L9.793 10.855 20 21Z',
        fill: '#7F52FF'
      },
      { 
        name: 'Scala', 
        path: '/scala',
        viewBox: '0 0 24 24',
        svgPath: 'M4.589 24c4.537 0 13.81-1.516 14.821-3v-5.729c-1.011 1.495-10.284 2.972-14.821 2.972V24zm0-7.515c4.537 0 13.81-1.516 14.821-3V7.757c-1.011 1.495-10.284 2.972-14.821 2.972v5.756zm0-7.514c4.537 0 13.81-1.516 14.821-3V.243C18.399 1.727 9.126 3.215 4.589 3.215v5.756z',
        fill: '#DC322F'
      },
      { 
        name: 'C++', 
        path: '/cpp',
        viewBox: '0 0 24 27',
        svgPath: 'M23.903 6.639l.067-.043c-.134-.233-.334-.445-.534-.551L12.696.148C12.518.042 12.274 0 12.007 0a1.64 1.64 0 00-.69.148L.646 6.066C.267 6.278 0 6.808 0 7.21v11.814c0 .233.044.488.2.72l-.044.022c.11.17.266.318.422.403l10.718 5.918c.178.106.422.148.689.148.267 0 .511-.064.69-.148l10.672-5.918c.378-.212.645-.742.645-1.145V7.19c.022-.17 0-.36-.089-.551zm-7.893 6.893v-.849h1.111v-1.06h1.112v1.06h1.112v.849h-1.112v1.06h-1.112v-1.06H16.01zm.733-2.97c-.934-1.59-2.712-2.65-4.736-2.65-3.002 0-5.448 2.332-5.448 5.195 0 2.864 2.446 5.197 5.448 5.197 2.024 0 3.802-1.06 4.736-2.63l2.869 1.612c-1.512 2.502-4.358 4.2-7.605 4.2-4.847 0-8.783-3.755-8.783-8.379 0-4.623 3.936-8.377 8.783-8.377 3.269 0 6.115 1.718 7.627 4.242l-2.89 1.59zm6.604 2.97h-1.112v1.06h-.889v-1.06h-1.334v-.849h1.334v-1.06h.89v1.06h1.111v.849z',
        fill: '#25265E',
        fillOpacity: '.4'
      },
      { 
        name: '.NET', 
        path: '/dotnet',
        viewBox: '0 0 456 456',
        defs: '',
        svgPath: 'M81.2738 291.333C78.0496 291.333 75.309 290.259 73.052 288.11C70.795 285.906 69.6665 283.289 69.6665 280.259C69.6665 277.173 70.795 274.529 73.052 272.325C75.309 270.121 78.0496 269.019 81.2738 269.019C84.5518 269.019 87.3193 270.121 89.5763 272.325C91.887 274.529 93.0424 277.173 93.0424 280.259C93.0424 283.289 91.887 285.906 89.5763 288.11C87.3193 290.259 84.5518 291.333 81.2738 291.333ZM210.167 289.515H189.209L133.994 202.406C132.597 200.202 131.441 197.915 130.528 195.546H130.044C130.474 198.081 130.689 203.508 130.689 211.827V289.515H112.149V171H134.477L187.839 256.043C190.096 259.57 191.547 261.994 192.192 263.316H192.514C191.977 260.176 191.708 254.859 191.708 247.365V171H210.167V289.515ZM300.449 289.515H235.561V171H297.87V187.695H254.746V221.249H294.485V237.861H254.746V272.903H300.449V289.515ZM392.667 187.695H359.457V289.515H340.272V187.695H307.143V171H392.667V187.695Z'
      },
      { 
        name: 'Go', 
        path: '/go',
        viewBox: '0 0 40 40',
        svgPath: 'M3.00684 16.739C2.9516 16.739 2.89634 16.6837 2.9516 16.6285L3.33841 16.0759C3.39365 16.0206 3.44891 15.9654 3.55944 15.9654H10.522C10.5772 15.9654 10.6325 16.0206 10.5772 16.0759L10.2457 16.5731C10.1905 16.6285 10.1352 16.6837 10.0247 16.6837L3.00684 16.739ZM0.0781503 18.5072C0.0228897 18.5072 -0.0323709 18.4519 0.0228897 18.3967L0.409701 17.8441C0.464961 17.7888 0.520209 17.7336 0.63073 17.7336H9.52736C9.58262 17.7336 9.63788 17.7888 9.63788 17.8441L9.47211 18.3967C9.47211 18.4519 9.36159 18.5072 9.30633 18.5072H0.0781503ZM4.77513 20.3307C4.71987 20.3307 4.66461 20.2755 4.71987 20.2202L4.99616 19.7229C5.05142 19.6676 5.10668 19.6124 5.21719 19.6124H9.0853C9.14055 19.6124 9.19581 19.6676 9.19581 19.7229L9.14055 20.165C9.14055 20.2202 9.0853 20.2755 9.03004 20.2755L4.77513 20.3307ZM24.9997 16.3521L21.7394 17.181C21.4632 17.2362 21.408 17.2916 21.187 16.96C20.9106 16.6285 20.6896 16.4074 20.2475 16.2416C19.0318 15.6338 17.8161 15.7995 16.711 16.5179C15.3848 17.3468 14.7217 18.6178 14.7217 20.2202C14.7217 21.7674 15.8268 23.0384 17.3741 23.2595C18.7003 23.4252 19.8054 22.9831 20.6896 21.9886C20.8554 21.7674 21.0211 21.5464 21.2422 21.2702H17.4846C17.0977 21.2702 16.9872 20.9938 17.0977 20.6624C17.3741 20.0545 17.8161 19.0598 18.0925 18.5624C18.1477 18.4519 18.3134 18.2309 18.5898 18.2309H25.6628C25.6076 18.7835 25.6076 19.2809 25.5523 19.8334C25.3313 21.215 24.834 22.5412 23.9499 23.6462C22.5684 25.4698 20.7449 26.6303 18.4239 26.9617C16.4899 27.2381 14.7217 26.8512 13.1744 25.6908C11.7377 24.5857 10.9088 23.149 10.6879 21.3807C10.4115 19.2809 11.0746 17.3468 12.3455 15.689C13.727 13.8655 15.5505 12.7051 17.8161 12.3183C19.6396 11.9867 21.408 12.2078 22.9552 13.2576C24.0051 13.9207 24.7235 14.8602 25.2208 16.0206C25.2761 16.2416 25.2208 16.2969 24.9997 16.3521Z',
        fill: '#00ADD8'
      },
      {
        name: 'Python', 
        path: '/python',
        viewBox: '0 0 24 25',
        svgPath: 'M9.091 11.663h5.782c1.61 0 2.877-1.353 2.877-2.96V3.225c0-1.559-1.315-2.73-2.886-2.99A18.088 18.088 0 0011.853 0a16.25 16.25 0 00-2.738.235c-2.45.43-2.866 1.33-2.866 2.99v2.132H12v.788H4.025C2.342 6.145.868 7.152.408 9.064c-.532 2.191-.556 3.531 0 5.82.411 1.702 1.394 2.888 3.076 2.888h1.972V15.2c0-1.9 1.672-3.538 3.635-3.538zm-.364-7.707c-.6 0-1.087-.489-1.087-1.093 0-.606.486-1.1 1.087-1.1.597 0 1.086.494 1.086 1.1a1.09 1.09 0 01-1.086 1.093zm14.83 5.108c-.416-1.665-1.21-2.919-2.895-2.919h-2.118v2.558c0 1.98-1.744 3.551-3.671 3.551H9.091c-1.584 0-2.842 1.444-2.842 3.02v5.479c0 1.558 1.338 2.475 2.868 2.923 1.833.535 3.568.632 5.76 0 1.458-.42 2.873-1.264 2.873-2.923V18.56H12v-.788h8.662c1.682 0 2.31-1.138 2.895-2.89.604-1.801.578-3.506 0-5.818zm-8.32 10.958c.6 0 1.087.488 1.087 1.093 0 .606-.486 1.1-1.087 1.1a1.095 1.095 0 01-1.086-1.1 1.09 1.09 0 011.086-1.093z',
        fillOpacity: '.4'
      },
      { 
        name: 'Node', 
        path: '/node',
        viewBox: '0 0 24 24',
        svgPath: 'M11.998,24c-0.321,0-0.641-0.084-0.922-0.247l-2.936-1.737c-0.438-0.245-0.224-0.332-0.08-0.383 c0.585-0.203,0.703-0.25,1.328-0.604c0.065-0.037,0.151-0.023,0.218,0.017l2.256,1.339c0.082,0.045,0.197,0.045,0.272,0l8.795-5.076 c0.082-0.047,0.134-0.141,0.134-0.238V6.921c0-0.099-0.053-0.192-0.137-0.242l-8.791-5.072c-0.081-0.047-0.189-0.047-0.271,0 L3.075,6.68C2.99,6.729,2.936,6.825,2.936,6.921v10.15c0,0.097,0.054,0.189,0.139,0.235l2.409,1.392 c1.307,0.654,2.108-0.116,2.108-0.89V7.787c0-0.142,0.114-0.253,0.256-0.253h1.115c0.139,0,0.255,0.112,0.255,0.253v10.021 c0,1.745-0.95,2.745-2.604,2.745c-0.508,0-0.909,0-2.026-0.551L2.28,18.675c-0.57-0.329-0.922-0.945-0.922-1.604V6.921 c0-0.659,0.353-1.275,0.922-1.603l8.795-5.082c0.557-0.315,1.296-0.315,1.848,0l8.794,5.082c0.57,0.329,0.924,0.944,0.924,1.603 v10.15c0,0.659-0.354,1.273-0.924,1.604l-8.794,5.078C12.643,23.916,12.324,24,11.998,24z M19.099,13.993 c0-1.9-1.284-2.406-3.987-2.763c-2.731-0.361-3.009-0.548-3.009-1.187c0-0.528,0.235-1.233,2.258-1.233 c1.807,0,2.473,0.389,2.747,1.607c0.024,0.115,0.129,0.199,0.247,0.199h1.141c0.071,0,0.138-0.031,0.186-0.081 c0.048-0.054,0.074-0.123,0.067-0.196c-0.177-2.098-1.571-3.076-4.388-3.076c-2.508,0-4.004,1.058-4.004,2.833 c0,1.925,1.488,2.457,3.895,2.695c2.88,0.282,3.103,0.703,3.103,1.269c0,0.983-0.789,1.402-2.642,1.402 c-2.327,0-2.839-0.584-3.011-1.742c-0.02-0.124-0.126-0.215-0.253-0.215h-1.137c-0.141,0-0.254,0.112-0.254,0.253 c0,1.482,0.806,3.248,4.655,3.248C17.501,17.007,19.099,15.91,19.099,13.993z',
        fill: '#339933'
      },
      { 
        name: 'Ruby', 
        path: '/ruby',
        viewBox: '0 0 128 128',
        defs: '',
        svgPath: `M35.971 111.33c27.466 3.75 54.444 7.433 81.958 11.188-9.374-15.606-18.507-30.813-27.713-46.144l-54.245 34.956zM125.681 24.947c-2.421 3.636-4.847 7.269-7.265 10.907-8.304 12.493-16.607 24.986-24.903 37.485-.462.696-1.061 1.248-.41 2.321 8.016 13.237 15.969 26.513 23.942 39.777 1.258 2.095 2.53 4.182 4.157 6.192 1.612-32.193 3.223-64.387 4.834-96.58l-.355-.102zM16.252 66.22c.375.355 1.311.562 1.747.347 7.689-3.779 15.427-7.474 22.948-11.564 2.453-1.333 4.339-3.723 6.452-5.661 6.997-6.417 13.983-12.847 20.966-19.278.427-.395.933-.777 1.188-1.275 2.508-4.902 4.973-9.829 7.525-14.898-3.043-1.144-5.928-2.263-8.849-3.281-.396-.138-1.02.136-1.449.375-6.761 3.777-13.649 7.353-20.195 11.472-3.275 2.061-5.943 5.098-8.843 7.743-4.674 4.266-9.342 8.542-13.948 12.882-1.222 1.152-2.336 2.468-3.288 3.854-3.15 4.587-6.206 9.24-9.402 14.025 1.786 1.847 3.41 3.613 5.148 5.259zM44.354 59.949c-3.825 16.159-7.627 32.227-11.556 48.823 18.423-11.871 36.421-23.468 54.3-34.987-14.228-4.605-28.41-9.196-42.744-13.836zM120.985 25.103c-15.566 2.601-30.76 5.139-46.15 7.71 5.242 12.751 10.379 25.246 15.662 38.096 10.221-15.359 20.24-30.41 30.488-45.806zM44.996 56.644c14.017 4.55 27.755 9.01 41.892 13.6-5.25-12.79-10.32-25.133-15.495-37.737-8.815 8.059-17.498 15.999-26.397 24.137zM16.831 75.643c-4.971 11.883-9.773 23.362-14.662 35.048 9.396-.278 18.504-.547 27.925-.825-4.423-11.412-8.759-22.6-13.263-34.223zM30.424 101.739l.346-.076c3.353-13.941 6.754-27.786 10.177-42.272-7.636 3.969-14.92 7.754-22.403 11.644 3.819 9.926 7.891 20.397 11.88 30.704zM115.351 22.842c-4.459-1.181-8.918-2.366-13.379-3.539-6.412-1.686-12.829-3.351-19.237-5.052-.801-.213-1.38-.352-1.851.613-2.265 4.64-4.6 9.245-6.901 13.868-.071.143-.056.328-.111.687 13.886-2.104 27.679-4.195 41.47-6.285l.009-.292zM89.482 12.288l36.343 10.054c-2.084-5.939-4.017-11.446-6.005-17.11l-30.285 6.715-.053.341zM33.505 114.007c-4.501-.519-9.122-.042-13.687.037-3.75.063-7.5.206-11.25.323-.386.012-.771.09-1.156.506 31.003 2.866 62.005 5.732 93.007 8.6l.063-.414c-9.938-1.357-19.877-2.714-29.815-4.07-12.384-1.691-24.747-3.551-37.162-4.982zM2.782 99.994c3.995-9.27 7.973-18.546 11.984-27.809.401-.929.37-1.56-.415-2.308-1.678-1.597-3.237-3.318-5.071-5.226-2.479 12.24-4.897 24.177-7.317 36.113l.271.127c.185-.297.411-.578.548-.897zM81.522 9.841c6.737-1.738 13.572-3.097 20.367-4.613.44-.099.87-.244 1.303-.368l-.067-.332c-9.571 1.287-19.141 2.575-29.194 3.928 2.741 1.197 4.853 2.091 7.591 1.385z'
        `
      }
    ]

const currentPath = computed(() => {
  const path = router.currentRoute.value.path
  // Handle nested routes by checking if current path starts with item path
  return path.endsWith('/') ? path.slice(0, -1) : path
})

onMounted(() => {
  // Load initial nav state from localStorage
  if (typeof localStorage !== 'undefined') {
    const savedState = localStorage.getItem('navState')
    if (savedState !== null) {
      isNavCollapsed.value = JSON.parse(savedState)
    }
  }
})

router.beforeEach((to, from, next) => {
  // Preserve isNavCollapsed state
  if (typeof localStorage !== 'undefined') {
    const savedState = localStorage.getItem('navState')
    if (savedState) {
      isNavCollapsed.value = JSON.parse(savedState)
    }
  }
  next()
})

watch(
  () => router.currentRoute.value.path,
  (newPath) => {
    // Update any necessary sidebar state when route changes
    console.log('Route changed:', newPath)
  }
)
</script>

<style>
@import './styles/theme.css';
@import url('https://fonts.googleapis.com/css2?family=Material+Symbols+Outlined');

:root {
  --primary: #2563eb;
  --primary-hover: #1d4ed8;
  --primary-light: rgba(37, 99, 235, 0.1);
  --background: #f8fafc;
  --surface: #ffffff;
  --surface-hover: #f1f5f9;
  --text: #0f172a;
  --text-secondary: #64748b;
  --border: #e2e8f0;
}

.main-layout {
  display: grid;
  grid-template-columns: auto 1fr;
  height: 100vh;
  background: var(--background);
}

.nav-sidebar {
  background: #0d1723;
  width: 280px;
  transition: all 0.3s cubic-bezier(0.4, 0, 0.2, 1);
  display: flex;
  flex-direction: column;
  color: #ffffff;
}

.nav-sidebar.collapsed {
  width: 64px;
}

.sidebar-header {
  height: 64px;
  padding: var(--spacing-md);
  display: flex;
  align-items: center;
  justify-content: center;
  border-bottom: 1px solid rgba(255, 255, 255, 0.1);
  position: relative;
}

.collapse-btn {
  background: none;
  border: none;
  color: #94a3b8;
  cursor: pointer;
  padding: 8px;
  border-radius: 8px;
  transition: all 0.2s ease;
  position: absolute;
  right: 12px;
}

.collapse-btn:hover {
  color: #ffffff;
  background: rgba(255, 255, 255, 0.1);
}

.navbar-brand {
  display: flex;
  align-items: center;
  gap: 4px;
  text-decoration: none;
  color: #ffffff;
}

.logo-text {
  font-weight: 700;
  font-size: 1.25rem;
  color: #7ca1f3;
}

.logo-separator {
  color: #94a3b8;
}

.logo-subtext {
  color: #ffffff;
  font-weight: 500;
}

.sdk-groups {
  flex: 1;
  padding: 16px 12px;
  display: flex;
  flex-direction: column;
  gap: 24px;
  overflow-y: auto;
}

.sdk-group {
  margin-bottom: 2rem;
}

.sdk-group-title {
  color: var(--text-muted);
  font-size: 0.875rem;
  font-weight: 500;
  padding: 0.5rem 1rem;
  text-transform: uppercase;
}

.sdk-list {
  display: flex;
  flex-direction: column;
  gap: 4px;
  padding: 0 8px;
}

.lang-icon {
  width: 24px;
  height: 24px;
  transition: all 0.2s ease;
  flex-shrink: 0;
}

.nav-link {
  display: grid;
  grid-template-columns: auto 1fr;
  align-items: center;
  padding: 12px 16px;
  color: var(--text-color);
  text-decoration: none;
  transition: all 0.2s cubic-bezier(0.4, 0, 0.2, 1);
  min-height: 48px;
  width: 100%;
  position: relative;
}

.nav-sidebar.collapsed .nav-link {
  justify-content: flex-start;
  padding: 12px 0;
}

.nav-sidebar.collapsed .lang-icon {
  margin-right: 0;
}

.nav-sidebar.collapsed .sdk-name {
  display: none;

}

.nav-link svg path {
  fill: currentColor !important;
  fill-opacity: 1 !important;
}

.nav-link:hover .lang-icon path {
  fill: #7ca1f3 !important;
}

.nav-link.active .lang-icon path {
  fill: #7ca1f3!important;
}
.nav-link.active .sdk-name {
  color: #7ca1f3 !important;
}
.nav-link:hover .sdk-name {
  color: #7ca1f3 !important;
}

.sdk-name {
  font-size: 16px;
  white-space: nowrap;
  text-align: center;
  padding-left: 12px;
}
.sdk-name:hover {
  color: var(--primary);
}

.nav-link,
.lang-icon {
  transition: all 0.2s cubic-bezier(0.4, 0, 0.2, 1);
  /* Flex */
}

.sidebar-actions {
  padding: 16px 12px;
  display: flex;
  flex-direction: column;
  gap: 8px;
  border-top: 1px solid rgba(255, 255, 255, 0.06);
}

.action-button {
  display: grid;
  grid-template-columns: auto 1fr;
  align-items: center;
  gap: 8px;
  color: #94a3b8;
  text-decoration: none;
  padding: 10px;
  border-radius: 8px;
  font-weight: 500;
  font-size: 0.875rem;
  transition: all 0.2s ease;
}

.collapsed .action-button {
  justify-content: flex-start;
}

.collapsed .category-label {
  font-size: 0.625rem;
}

.collapsed .nav-link,
.collapsed .action-button {
  padding: 10px;
}

.content-area {
  flex: 1;
  overflow-y: auto;
  padding: 24px;
  background: #e9effd;
}

/* Material Icons adjustments */
.material-symbols-outlined {
  font-variation-settings:
    'FILL' 1,
    'wght' 400,
    'GRAD' 0,
    'opsz' 24;
}

/* Scrollbar styling */
.sdk-groups::-webkit-scrollbar {
  width: 4px;
}

.sdk-groups::-webkit-scrollbar-track {
  background: transparent;
}

.sdk-groups::-webkit-scrollbar-thumb {
  background: #4b5563;
  border-radius: 4px;
}

.sdk-groups::-webkit-scrollbar-thumb:hover {
  background: #6b7280;
}

/* Transition animations */
.fade-enter-active,
.fade-leave-active {
  transition: opacity 0.2s ease;
}

.fade-enter-from,
.fade-leave-to {
  opacity: 0;
}

.operation-nav {
  display: flex;
  gap: 8px;
  padding: 16px;
  background: var(--surface);
  border-radius: 12px;
  margin-bottom: 24px;
  justify-content: center;
  align-items: center;
  box-shadow: 0 1px 3px rgba(0, 0, 0, 0.1);
}

.op-button {
  display: flex;
  align-items: center;
  justify-content: center;
  gap: 8px;
  padding: 12px 20px;
  border-radius: 8px;
  border: none;
  background: transparent;
  color: var(--text-secondary);
  cursor: pointer;
  transition: all 0.2s cubic-bezier(0.4, 0, 0.2, 1);
  font-size: 0.875rem;
  font-weight: 500;
  min-width: 200px;
}

.op-button:hover {
  color: var(--text);
  background: #f1f5f9;
}

.op-button.active {
  background: #7ca1f3;
  color: #0f285e;
  box-shadow: 0 2px 4px rgba(37, 99, 235, 0.2);
}

.charts-container {
  padding: 24px;
  background: var(--surface);
  border-radius: 12px;
  box-shadow: 0 4px 6px -1px rgba(0, 0, 0, 0.1), 0 2px 4px -1px rgba(0, 0, 0, 0.06);
}

.section-header {
  margin-bottom: 24px;
}

.section-header h2 {
  font-size: 1.5rem;
  margin: 0 0 8px 0;
  color: var(--text);
}

.section-description {
  color: var(--text-secondary);
  margin: 0;
}

.charts-grid {
  display: grid;
  grid-template-columns: repeat(auto-fit, minmax(500px, 1fr));
  gap: 24px;
  margin-top: 24px;
}

.welcome-screen {
  text-align: center;
  padding: 48px;
  color: var(--text-secondary);
}

.welcome-screen h1 {
  color: var(--text);
  margin-bottom: 16px;
}

@media (max-width: 350px) {
  .lang-icon {
    width: 20px;
    height: 20px;
  }
}
</style><|MERGE_RESOLUTION|>--- conflicted
+++ resolved
@@ -63,11 +63,7 @@
         <div class="charts-container">
           <div class="charts-grid">
             <router-view v-slot="{ Component }">
-<<<<<<< HEAD
               <keep-alive :max="10">
-=======
-              <keep-alive>
->>>>>>> 04179ef4
                 <component 
                   :is="Component"
                   :operation-type="selectedOperation"
